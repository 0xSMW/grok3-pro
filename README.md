# AI Benchmark Harness

A simple TypeScript CLI that evaluates language models against a set of benchmark prompts. Prompts live in `prompts.json`, and results are written to `results.json`.

---

## 🚀 Quick start

```bash
# 1 – install deps
pnpm install

# 2 – set your provider keys
export XAI_API_KEY="sk-your-xai-key"
export OPENAI_API_KEY="sk-your-openai-key"

# 3 – run the benchmark using Grok 3 Mini
pnpm start -- --model xai:grok-3-mini --best-of 3
```

<<<<<<< HEAD
Defaults are read from `config.yaml` if it exists. You can override them with CLI flags or by using the interactive menu (`--interactive`). The file lets you set the models, evaluator, and prompts path.
=======
Run without flags to launch an interactive menu for selecting the model(s) to benchmark and the evaluator model. Use `--evaluator` to choose which model scores the answers and `--prompts` to load a custom prompts file.
Use `--best-of` to evaluate multiple samples per prompt and average the results.
>>>>>>> 587c2c7c

---

## 📄 License

MIT © 2024 Your Name<|MERGE_RESOLUTION|>--- conflicted
+++ resolved
@@ -18,12 +18,12 @@
 pnpm start -- --model xai:grok-3-mini --best-of 3
 ```
 
-<<<<<<< HEAD
+
 Defaults are read from `config.yaml` if it exists. You can override them with CLI flags or by using the interactive menu (`--interactive`). The file lets you set the models, evaluator, and prompts path.
-=======
+
 Run without flags to launch an interactive menu for selecting the model(s) to benchmark and the evaluator model. Use `--evaluator` to choose which model scores the answers and `--prompts` to load a custom prompts file.
 Use `--best-of` to evaluate multiple samples per prompt and average the results.
->>>>>>> 587c2c7c
+
 
 ---
 
